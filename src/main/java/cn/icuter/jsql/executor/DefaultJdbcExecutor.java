--- conflicted
+++ resolved
@@ -50,7 +50,6 @@
         checkAndBuild(builder);
         LOGGER.info("executing sql: " + builder.getSql());
         LOGGER.debug("executing values: " + builder.getPreparedValues());
-<<<<<<< HEAD
         PreparedStatement ps = null;
         try {
             try {
@@ -62,11 +61,6 @@
                     ps.close();
                 }
             }
-=======
-        try (PreparedStatement ps = connection.prepareStatement(builder.getSql())) {
-            setPreparedStatementValues(ps, builder);
-            return ps.executeUpdate();
->>>>>>> 15f8c8fa
         } catch (SQLException e) {
             LOGGER.error("executing update error builder detail: " + builder, e);
             throw new ExecutionException("executing update error builder detail: " + builder, e);
@@ -288,7 +282,7 @@
             public int compare(String o1, String o2) {
                 int first = sqlList.indexOf(o1);
                 int second = sqlList.indexOf(o2);
-                return (first < second) ? -1 : ((first == second) ? 0 : 1);
+                return first - second;
             }
         });
         builderOrderGroup.putAll(builderGroup);
