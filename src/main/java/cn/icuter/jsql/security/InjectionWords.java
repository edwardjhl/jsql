package cn.icuter.jsql.security;

import java.util.Arrays;
import java.util.HashMap;
import java.util.LinkedList;
import java.util.List;
import java.util.Map;
import java.util.Objects;
import java.util.Queue;
import java.util.concurrent.locks.Lock;
import java.util.concurrent.locks.ReentrantLock;

class InjectionWords {
    public static final String[] DEFAULT_WORDS = new String[] {";", "--", "/*", "#", "%", "?", "@", "'", "\""};
    private static final InjectionWords INSTANCE = new InjectionWords();
    private transient volatile TrieNode root; // as a snapshot
    List<String> wordList = new LinkedList<>();
    private Lock lock = new ReentrantLock();

    private InjectionWords() {
        resetWords(DEFAULT_WORDS);
    }

    static InjectionWords getInstance() {
        return INSTANCE;
    }

    void resetWords(String[] words) {
        lock.lock();
        try {
            wordList.clear();
            wordList.addAll(Arrays.asList(words));
            resetRoot();
        } finally {
            lock.unlock();
        }
    }

    void addWords(String[] words) {
        lock.lock();
        try {
            wordList.addAll(Arrays.asList(words));
            resetRoot();
        } finally {
            lock.unlock();
        }
    }

    private void resetRoot() {
        TrieNode tempRoot = new TrieNode((char) 0);
        buildTrie(tempRoot, wordList);
        buildFail(tempRoot);
        root = tempRoot;
    }

    boolean detect(String src) {
        TrieNode snapshotRoot = getRoot();
        TrieNode streamNode = snapshotRoot;
        for (int i = 0; i < src.length(); i++) {
            char c = src.charAt(i);
            TrieNode firstNode = streamNode.children.get(c);
            TrieNode parent = streamNode;
            while (parent.fail != null && firstNode == null) {
                parent = parent.fail;
                firstNode = parent.children.get(c);
            }
            streamNode = firstNode != null ? firstNode : snapshotRoot;
            while (firstNode != null && !firstNode.isWord) {
                firstNode = firstNode.fail;
            }
            if (firstNode != null) {
                return true;
            }
        }
        return false;
    }

    TrieNode getRoot() {
        return root;
    }

    private void buildTrie(TrieNode r, List<String> words) {
        for (String word : words) {
            if (word == null || word.length() <= 0) {
                return;
            }
            TrieNode current = r;
            for (int i = 0; i < word.length(); i++) {
                char c = word.charAt(i);
                if (current.children.get(c) == null) {
                    current.children.put(c, new TrieNode(c));
                }
                current = current.children.get(c);
            }
            current.isWord = true;
        }
    }
<<<<<<< HEAD
    private void buildFail() {
        Queue<TrieNode> queue = new LinkedList<TrieNode>();
        queue.add(root);
=======

    private void buildFail(TrieNode r) {
        Objects.requireNonNull(r, "Root Parameter must not be null !");

        Queue<TrieNode> queue = new LinkedList<>();
        queue.add(r);
>>>>>>> 909ae20e
        while (!queue.isEmpty()) {
            TrieNode parent = queue.poll();
            for (TrieNode child : parent.children.values()) {
                TrieNode fail = parent.fail;
                while (fail != null) {
                    TrieNode failChild = fail.children.get(child.val);
                    if (failChild != null) {
                        child.fail = failChild;
                        break;
                    }
                    fail = fail.fail;
                }
                if (child.fail == null) {
                    child.fail = r;
                }
                queue.add(child);
            }
        }
    }
    static class TrieNode {
        TrieNode(char val) {
            this.val = val;
        }
<<<<<<< HEAD
        char val;      // root val is (char) 0
        TrieNode fail; // root.fail is null
        Map<Character, TrieNode> children = new HashMap<Character, TrieNode>();
=======
        char val;      // root's val is (char) 0
        TrieNode fail; // root's fail is null
        Map<Character, TrieNode> children = new HashMap<>();
>>>>>>> 909ae20e
        boolean isWord;
    }
}<|MERGE_RESOLUTION|>--- conflicted
+++ resolved
@@ -1,11 +1,12 @@
 package cn.icuter.jsql.security;
+
+import cn.icuter.jsql.util.ObjectUtil;
 
 import java.util.Arrays;
 import java.util.HashMap;
 import java.util.LinkedList;
 import java.util.List;
 import java.util.Map;
-import java.util.Objects;
 import java.util.Queue;
 import java.util.concurrent.locks.Lock;
 import java.util.concurrent.locks.ReentrantLock;
@@ -14,7 +15,7 @@
     public static final String[] DEFAULT_WORDS = new String[] {";", "--", "/*", "#", "%", "?", "@", "'", "\""};
     private static final InjectionWords INSTANCE = new InjectionWords();
     private transient volatile TrieNode root; // as a snapshot
-    List<String> wordList = new LinkedList<>();
+    List<String> wordList = new LinkedList<String>();
     private Lock lock = new ReentrantLock();
 
     private InjectionWords() {
@@ -95,18 +96,12 @@
             current.isWord = true;
         }
     }
-<<<<<<< HEAD
-    private void buildFail() {
-        Queue<TrieNode> queue = new LinkedList<TrieNode>();
-        queue.add(root);
-=======
 
     private void buildFail(TrieNode r) {
-        Objects.requireNonNull(r, "Root Parameter must not be null !");
+        ObjectUtil.requireNonNull(r, "Root Parameter must not be null !");
 
-        Queue<TrieNode> queue = new LinkedList<>();
+        Queue<TrieNode> queue = new LinkedList<TrieNode>();
         queue.add(r);
->>>>>>> 909ae20e
         while (!queue.isEmpty()) {
             TrieNode parent = queue.poll();
             for (TrieNode child : parent.children.values()) {
@@ -130,15 +125,9 @@
         TrieNode(char val) {
             this.val = val;
         }
-<<<<<<< HEAD
-        char val;      // root val is (char) 0
-        TrieNode fail; // root.fail is null
-        Map<Character, TrieNode> children = new HashMap<Character, TrieNode>();
-=======
         char val;      // root's val is (char) 0
         TrieNode fail; // root's fail is null
-        Map<Character, TrieNode> children = new HashMap<>();
->>>>>>> 909ae20e
+        Map<Character, TrieNode> children = new HashMap<Character, TrieNode>();
         boolean isWord;
     }
 }