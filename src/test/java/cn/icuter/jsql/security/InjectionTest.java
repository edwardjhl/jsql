package cn.icuter.jsql.security;

<<<<<<< HEAD
import cn.icuter.jsql.TestUtils;
=======
import org.junit.Assert;
>>>>>>> 4f1cb75f
import org.junit.Test;

import java.util.List;

public class InjectionTest {

    @Test
    public void testQuoting() {
        Injections.check("\"col--\"", "\"");
        Injections.check("\"col/*\" \"alias/*\"", "\"");
        Injections.check("\"col%\" as \"alias%\"", "\"");
        Injections.check("col \"alias/*\"", "\"");
        Injections.check("col as \"alias%\"", "\"");
        Injections.check("col as \"alias%\"", "\"");
        Injections.check("`t`.`col` as `alias%`", "`");
        Injections.check("t.`col` as `alias%`", "`");
        Injections.check("t.col as `?alias`", "`");
        Injections.check("func(t.col) as `?alias`", "`");
        Injections.check("func(`t`.`col`) as `?alias`", "`");
        Injections.check("(select 1 from dual) as `?alias`", "`");
        Injections.check("(select `t`.`col` from table `t`) as `?alias`", "`");
        Injections.check("`t`.`中文字段名` `中文?别名`", "`");
        Injections.check("`t`.*", "`");
        Injections.check("t.*", "`");
        Injections.check("*", "`");
        Injections.check("", "`");
        Injections.check((String) null, "`");
        Injections.check("col", null);
        Injections.check("col", "");
    }

    @Test
<<<<<<< HEAD
=======
    public void testUpdateWords() {
        InjectionWords.TrieNode root = InjectionWords.getInstance().getRoot();

        Injections.setBlacklistPattern(new String[] {"'"});

        List<String> wordList = InjectionWords.getInstance().wordList;
        Assert.assertEquals(1, wordList.size());
        Assert.assertEquals("'", wordList.get(0));
        Assert.assertNotEquals(root, InjectionWords.getInstance().getRoot());

        root = InjectionWords.getInstance().getRoot();
        Injections.setBlacklistPattern(InjectionWords.DEFAULT_WORDS);
        Assert.assertNotEquals(root, InjectionWords.getInstance().getRoot());

        root = InjectionWords.getInstance().getRoot();
        Injections.addBlacklistPattern(new String[] {"'"});
        Assert.assertNotEquals(root, InjectionWords.getInstance().getRoot());

        Assert.assertEquals(InjectionWords.DEFAULT_WORDS.length + 1, wordList.size());
        Assert.assertEquals("'", wordList.get(wordList.size() - 1));

        Injections.setBlacklistPattern(InjectionWords.DEFAULT_WORDS);
    }

    @Test(expected = IllegalArgumentException.class)
>>>>>>> 4f1cb75f
    public void testIllegalField() {
        TestUtils.assertThrows(IllegalArgumentException.class, () -> Injections.check("col--", "\""));
        TestUtils.assertThrows(IllegalArgumentException.class, () -> Injections.check("col/* \"alias/*\"", "\""));
        TestUtils.assertThrows(IllegalArgumentException.class, () -> Injections.check("\"t.col as ?alias\"", "\""));
        TestUtils.assertThrows(IllegalArgumentException.class, () -> Injections.check("col as alias%", "\""));
        TestUtils.assertThrows(IllegalArgumentException.class, () -> Injections.check("col as \"alias", "\""));
        TestUtils.assertThrows(IllegalArgumentException.class, () -> Injections.check("col as 'alias", "\""));
        TestUtils.assertThrows(IllegalArgumentException.class, () -> Injections.check("col as @alias", "\""));
        TestUtils.assertThrows(IllegalArgumentException.class, () -> Injections.check("t--.\"col\" as \"alias\"", "\""));
        TestUtils.assertThrows(IllegalArgumentException.class, () -> Injections.check("\"t--.col as alias\"", "\""));
        TestUtils.assertThrows(IllegalArgumentException.class, () -> Injections.check("test_func(t.col) as ?alias\"", "\""));
    }
}<|MERGE_RESOLUTION|>--- conflicted
+++ resolved
@@ -1,10 +1,7 @@
 package cn.icuter.jsql.security;
 
-<<<<<<< HEAD
 import cn.icuter.jsql.TestUtils;
-=======
 import org.junit.Assert;
->>>>>>> 4f1cb75f
 import org.junit.Test;
 
 import java.util.List;
@@ -37,34 +34,42 @@
     }
 
     @Test
-<<<<<<< HEAD
-=======
     public void testUpdateWords() {
         InjectionWords.TrieNode root = InjectionWords.getInstance().getRoot();
 
-        Injections.setBlacklistPattern(new String[] {"'"});
+        Injections.setBlacklistPattern(new String[] {"$"});
+
+        Injections.check("col--", "\"");
+        TestUtils.assertThrows(IllegalArgumentException.class, () -> Injections.check("$col$", "\""));
 
         List<String> wordList = InjectionWords.getInstance().wordList;
         Assert.assertEquals(1, wordList.size());
-        Assert.assertEquals("'", wordList.get(0));
+        Assert.assertEquals("$", wordList.get(0));
         Assert.assertNotEquals(root, InjectionWords.getInstance().getRoot());
 
         root = InjectionWords.getInstance().getRoot();
         Injections.setBlacklistPattern(InjectionWords.DEFAULT_WORDS);
         Assert.assertNotEquals(root, InjectionWords.getInstance().getRoot());
+        Assert.assertEquals(InjectionWords.DEFAULT_WORDS.length, wordList.size());
+        Assert.assertEquals(InjectionWords.DEFAULT_WORDS[InjectionWords.DEFAULT_WORDS.length - 1], wordList.get(wordList.size() - 1));
 
         root = InjectionWords.getInstance().getRoot();
-        Injections.addBlacklistPattern(new String[] {"'"});
+        Injections.addBlacklistPattern(new String[] {"$"});
         Assert.assertNotEquals(root, InjectionWords.getInstance().getRoot());
 
+        TestUtils.assertThrows(IllegalArgumentException.class, () -> Injections.check("col--", "\""));
+        TestUtils.assertThrows(IllegalArgumentException.class, () -> Injections.check("$col$", "\""));
+
         Assert.assertEquals(InjectionWords.DEFAULT_WORDS.length + 1, wordList.size());
-        Assert.assertEquals("'", wordList.get(wordList.size() - 1));
+        Assert.assertEquals("$", wordList.get(wordList.size() - 1));
 
         Injections.setBlacklistPattern(InjectionWords.DEFAULT_WORDS);
+
+        Injections.check("$col$", "\"");
+        TestUtils.assertThrows(IllegalArgumentException.class, () -> Injections.check("col--", "\""));
     }
 
-    @Test(expected = IllegalArgumentException.class)
->>>>>>> 4f1cb75f
+    @Test
     public void testIllegalField() {
         TestUtils.assertThrows(IllegalArgumentException.class, () -> Injections.check("col--", "\""));
         TestUtils.assertThrows(IllegalArgumentException.class, () -> Injections.check("col/* \"alias/*\"", "\""));
