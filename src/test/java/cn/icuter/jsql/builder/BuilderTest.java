package cn.icuter.jsql.builder;

import cn.icuter.jsql.TestTable;
import cn.icuter.jsql.TestUtils;
import cn.icuter.jsql.condition.Cond;
import cn.icuter.jsql.condition.Condition;
import cn.icuter.jsql.condition.Eq;
import cn.icuter.jsql.dialect.Dialects;
import org.junit.Test;

import java.util.Arrays;
import java.util.Collections;
import java.util.LinkedList;
import java.util.List;

import static org.junit.Assert.assertArrayEquals;
import static org.junit.Assert.assertEquals;

/**
 * @author edward
 * @since 2018-08-08
 */
public class BuilderTest {

    @Test
    public void testSelectBuilder() {
        Builder select = new SelectBuilder().select().distinct()
                .from("t_table1").leftJoinOn("t_table2", Cond.var("t_table1.id", "t_table2.id"))
                .where()
                .or(
                        Cond.eq("name", "Edward"),
                        Cond.eq("age", 30),
                        Cond.eq("tall", 170)
                )
                .and()
                .and(
                        Cond.eq("id", "123"),
                        Cond.like("name", "%Lee")
                )
                .and(Cond.eq("birth", "198910"))
                .or(Cond.eq("post", "511442"))
                .and()
                .in("user", "0000", "0001", "0002")
                .forUpdate()
                .build();
        String expectedSQL = "select distinct * from t_table1 left join t_table2 on (t_table1.id=t_table2.id) " +
                "where (name = ? or age = ? or tall = ?) and (id = ? and name like ?) and birth = ? or post = ? " +
                "and user in (?,?,?) for update";
        Object[] values = new Object[]{"Edward", 30, 170, "123", "%Lee", "198910", "511442", "0000", "0001", "0002"};

        assertEquals(expectedSQL, select.getSql());
        assertArrayEquals(values, select.getPreparedValues().toArray());

        List<Condition> orConditionList = new LinkedList<Condition>();
        orConditionList.add(Cond.eq("name", "Edward"));
        orConditionList.add(Cond.eq("age", 30));
        orConditionList.add(Cond.eq("tall", 170));

        List<Condition> andConditionList = new LinkedList<Condition>();
        andConditionList.add(Cond.eq("id", "123"));
        andConditionList.add(Cond.like("name", "%Lee"));

        select = new SelectBuilder().select().distinct()
                .from("t_table1").leftJoinOn("t_table2", Cond.var("t_table1.id", "t_table2.id"))
                .where()
                .or(orConditionList)
                .and()
                .and(andConditionList)
                .and(Cond.eq("birth", "198910"))
                .or(Cond.eq("post", "511442"))
                .and()
                .in("user", "0000", "0001", "0002")
                .forUpdate()
                .build();
        assertEquals(expectedSQL, select.getSql());
        assertArrayEquals(values, select.getPreparedValues().toArray());

        Builder existsSelect = new SelectBuilder().select("1")
                .from("t_table1")
                .where()
                .var("t_table.id", "t_table1.id")
                .and().eq("t_table1.name", "Edward")
                .build();
        Builder notExistsSelect = new SelectBuilder().select("1")
                .from("t_table2")
                .where()
                .var("t_table.id", "t_table2.id")
                .and().ne("t_table2.name", "Apple")
                .build();
        Builder select2 = new SelectBuilder().select().from("t_table")
                .where()
                .exists(existsSelect)
                .and()
                .notExists(notExistsSelect).build();

        assertEquals("select * from t_table where " +
                "exists (select 1 from t_table1 where t_table.id=t_table1.id and t_table1.name = ?)" +
                " and not exists (select 1 from t_table2 where t_table.id=t_table2.id and t_table2.name <> ?)", select2.getSql());
        assertArrayEquals(new Object[]{"Edward", "Apple"}, select2.getPreparedValues().toArray());

        Builder builder = new SelectBuilder().select("name", "age")
                .from("t_table")
                .groupBy("name", "age").having(Cond.gt("age", 18))
                .build();
        assertEquals("select name, age from t_table group by name,age having (age > ?)", builder.getSql());
        assertArrayEquals(new Object[]{18}, builder.getPreparedValues().toArray());

        builder = new SelectBuilder().select("name", "age")
                .from("t_table")
                .orderBy("name desc", "age")
                .build();
        assertEquals("select name, age from t_table order by name desc,age", builder.getSql());

        builder = new SelectBuilder().select("name", "age")
                .from("t_table")
                .where()
                .isNull("name")
                .and()
                .isNotNull("age")
                .build();
        assertEquals("select name, age from t_table where name is null and age is not null", builder.getSql());


        builder = new SelectBuilder().select("name", "age")
                .from("t_table")
                .where()
                .and(Cond.like("name", "%Lee"), Cond.gt("age", 18))
                .and()
                .or(Cond.eq("age", 12), Cond.eq("age", 16))
                .build();
        assertEquals("select name, age from t_table where (name like ? and age > ?) and (age = ? or age = ?)", builder.getSql());
        assertArrayEquals(new Object[]{"%Lee", 18, 12, 16}, builder.getPreparedValues().toArray());
    }

    @Test
    public void testBuilderJoinOn() {
        Builder builder = new SelectBuilder() {{
            select().from("table t")
                    .joinOn("table1 t1", Cond.var("t.id", "t1.id"), Cond.eq("t.framework", "jsql"))
                    .joinOn("table2 t2", Cond.var("t1.id", "t2.id"))
                    .build();
        }};
        assertEquals("select * from table t join table1 t1 on (t.id=t1.id and t.framework = ?) join table2 t2 on (t1.id=t2.id)", builder.getSql());
        assertArrayEquals(new Object[]{"jsql"}, builder.getPreparedValues().toArray());

        builder = new SelectBuilder() {{
            select().from("table t")
                    .leftJoinOn("table1 t1", Cond.var("t.id", "t1.id"))
                    .leftJoinOn("table2 t2", Cond.var("t1.id", "t2.id"))
                    .build();
        }};
        assertEquals("select * from table t left join table1 t1 on (t.id=t1.id) left join table2 t2 on (t1.id=t2.id)", builder.getSql());

        builder = new SelectBuilder() {{
            select().from("table t")
                    .rightJoinOn("table1 t1", Cond.var("t.id", "t1.id"))
                    .rightJoinOn("table2 t2", Cond.var("t1.id", "t2.id"))
                    .build();
        }};
        assertEquals("select * from table t right join table1 t1 on (t.id=t1.id) right join table2 t2 on (t1.id=t2.id)", builder.getSql());

        builder = new SelectBuilder() {{
            select().from("table t")
                    .fullJoinOn("table1 t1", Cond.var("t.id", "t1.id"))
                    .fullJoinOn("table2 t2", Cond.var("t1.id", "t2.id"))
                    .build();
        }};
        assertEquals("select * from table t full join table1 t1 on (t.id=t1.id) full join table2 t2 on (t1.id=t2.id)", builder.getSql());

        builder = new SelectBuilder() {{
            select().from("table t")
                    .fullJoinOn("table1 t1",
                            Cond.var("t.id", "t1.id"),
                            Cond.and(Cond.eq("t.group", "java"), Cond.eq("t.framework", "jsql"))
                    )
                    .fullJoinOn("table2 t2", Cond.var("t1.id", "t2.id"))
                    .build();
        }};
        assertEquals("select * from table t full join table1 t1 on" +
                " (t.id=t1.id and (t.group = ? and t.framework = ?)) full join table2 t2 on (t1.id=t2.id)", builder.getSql());
        assertArrayEquals(new Object[]{"java", "jsql"}, builder.getPreparedValues().toArray());
    }

    @Test
    public void testBuilderJoinUsing() {
        Builder builder = new SelectBuilder() {{
            select().from("table t")
                    .joinUsing("table1 t1", "id")
                    .joinUsing("table2 t2", "id")
                    .build();
        }};
        assertEquals("select * from table t join table1 t1 using ( id ) join table2 t2 using ( id )", builder.getSql());

        builder = new SelectBuilder() {{
            select().from("table t")
                    .leftJoinUsing("table1 t1", "id")
                    .leftJoinUsing("table2 t2", "id")
                    .build();
        }};
        assertEquals("select * from table t left join table1 t1 using ( id ) left join table2 t2 using ( id )", builder.getSql());

        builder = new SelectBuilder() {{
            select().from("table t")
                    .rightJoinUsing("table1 t1", "id")
                    .rightJoinUsing("table2 t2", "id")
                    .build();
        }};
        assertEquals("select * from table t right join table1 t1 using ( id ) right join table2 t2 using ( id )", builder.getSql());

        builder = new SelectBuilder() {{
            select().from("table t")
                    .fullJoinUsing("table1 t1", "id")
                    .fullJoinUsing("table2 t2", "id")
                    .build();
        }};
        assertEquals("select * from table t full join table1 t1 using ( id ) full join table2 t2 using ( id )", builder.getSql());
    }

    @Test
    public void testSelectBuilderOffsetLimitMySQL() {
        Builder select = new SelectBuilder(Dialects.MYSQL)
                .select().from("table").where().eq("id", "0123456789").offset(5).limit(10).build();
        assertEquals("select * from table where id = ? limit ?,?", select.getSql());
        assertArrayEquals(new Object[]{"0123456789", 5, 10}, select.getPreparedValues().toArray());

        select = new SelectBuilder(Dialects.MYSQL)
                .select().from("table").where().eq("id", "0123456789").limit(10).build();
        assertEquals("select * from table where id = ? limit ?", select.getSql());
        assertArrayEquals(new Object[]{"0123456789", 10}, select.getPreparedValues().toArray());

        select = new SelectBuilder(Dialects.MYSQL)
                .select().from("table").where().eq("id", "0123456789").forUpdate().limit(10).build();
        assertEquals("select * from table where id = ? limit ? for update", select.getSql());
        assertArrayEquals(new Object[]{"0123456789", 10}, select.getPreparedValues().toArray());

        select = new SelectBuilder(Dialects.MYSQL)
                .select().from("table").where().eq("id", "0123456789").forUpdate().offset(5).limit(10).build();
        assertEquals("select * from table where id = ? limit ?,? for update", select.getSql());
        assertArrayEquals(new Object[]{"0123456789", 5, 10}, select.getPreparedValues().toArray());
    }

    @Test
    public void testSelectBuilderOffsetLimitMariaDB() {
        // same as MYSQLDialect
    }

    /*
     * DB2 dont support both FOR UPDATE and FETCH FIRST in one sql
     */
    @Test
    public void testSelectBuilderOffsetLimitDB2() {
        Builder select = new SelectBuilder(Dialects.DB2)
                .select().from("table").where().eq("id", "0123456789").offset(5).limit(10).build();
        assertEquals("select * from (select sub2_.*, rownumber() over(order by order of sub2_) as rownumber_0_ from (" +
                " select * from table where id = ? fetch first 15 rows only) as sub2_) as db2_inner1_ where rownumber_0_ > 5" +
                " order by rownumber_0_", select.getSql());
        assertArrayEquals(new Object[]{"0123456789"}, select.getPreparedValues().toArray());

        select = new SelectBuilder(Dialects.DB2)
                .select().from("table").where().eq("id", "0123456789").limit(10).build();
        assertEquals("select * from table where id = ? fetch first 10 rows only", select.getSql());
        assertArrayEquals(new Object[]{"0123456789"}, select.getPreparedValues().toArray());
    }

    @Test
    public void testSelectBuilderOffsetLimitOracle() {
        Builder select = new SelectBuilder(Dialects.ORACLE)
                .select().from("table").where().eq("id", "0123456789").offset(5).limit(10).build();
        assertEquals("select * from (select source_.*, rownum rownumber_0_ from ( " +
                "select * from table where id = ? ) source_ where rownum <= ?) where rownumber_0_ > ?", select.getSql());
        assertArrayEquals(new Object[]{"0123456789", 15, 5}, select.getPreparedValues().toArray());

        select = new SelectBuilder(Dialects.ORACLE)
                .select().from("table").where().eq("id", "0123456789").limit(10).build();
        assertEquals("select * from (" +
                " select * from table where id = ? ) where rownum <= ?", select.getSql());
        assertArrayEquals(new Object[]{"0123456789", 10}, select.getPreparedValues().toArray());

        select = new SelectBuilder(Dialects.ORACLE)
                .select().from("table").where().eq("id", "0123456789").forUpdate().offset(5).limit(10).build();
        assertEquals("select * from (select source_.*, rownum rownumber_0_ from (" +
                " select * from table where id = ? for update ) source_ where rownum <= ?) where rownumber_0_ > ?", select.getSql());
        assertArrayEquals(new Object[]{"0123456789", 15, 5}, select.getPreparedValues().toArray());

        select = new SelectBuilder(Dialects.ORACLE)
                .select().from("table").where().eq("id", "0123456789").forUpdate().limit(10).build();
        assertEquals("select * from ( select * from table where id = ? for update ) where rownum <= ?", select.getSql());
        assertArrayEquals(new Object[]{"0123456789", 10}, select.getPreparedValues().toArray());
    }

    @Test
    public void testSelectBuilderOffsetLimitDerby() {
        Builder select = new SelectBuilder(Dialects.EMBEDDED_DERBY)
                .select().from("table").where().eq("id", "0123456789").offset(5).limit(10).build();
        assertEquals("select * from table where id = ? offset ? rows fetch next ? rows only", select.getSql());
        assertArrayEquals(new Object[]{"0123456789", 5, 10}, select.getPreparedValues().toArray());

        select = new SelectBuilder(Dialects.EMBEDDED_DERBY)
                .select().from("table").where().eq("id", "0123456789").limit(10).build();
        assertEquals("select * from table where id = ? fetch first ? rows only", select.getSql());
        assertArrayEquals(new Object[]{"0123456789", 10}, select.getPreparedValues().toArray());

        select = new SelectBuilder(Dialects.EMBEDDED_DERBY)
                .select().from("table").where().eq("id", "0123456789").forUpdate().offset(5).limit(10).build();
        assertEquals("select * from table where id = ? offset ? rows fetch next ? rows only for update", select.getSql());
        assertArrayEquals(new Object[]{"0123456789", 5, 10}, select.getPreparedValues().toArray());

        select = new SelectBuilder(Dialects.EMBEDDED_DERBY)
                .select().from("table").where().eq("id", "0123456789").forUpdate().limit(10).build();
        assertEquals("select * from table where id = ? fetch first ? rows only for update", select.getSql());
        assertArrayEquals(new Object[]{"0123456789", 10}, select.getPreparedValues().toArray());

        select = new SelectBuilder(Dialects.EMBEDDED_DERBY)
                .select().from("table").where().eq("id", "0123456789").forUpdate().sql("WITH RS").offset(5).limit(10).build();
        assertEquals("select * from table where id = ? offset ? rows fetch next ? rows only for update WITH RS", select.getSql());
        assertArrayEquals(new Object[]{"0123456789", 5, 10}, select.getPreparedValues().toArray());

        select = new SelectBuilder(Dialects.EMBEDDED_DERBY)
                .select().from("table").where().eq("id", "0123456789").sql("WITH RS").offset(5).limit(10).build();
        assertEquals("select * from table where id = ? offset ? rows fetch next ? rows only WITH RS", select.getSql());
        assertArrayEquals(new Object[]{"0123456789", 5, 10}, select.getPreparedValues().toArray());
    }

    @Test
    public void testSelectBuilderOffsetLimitH2() {
        Builder select = new SelectBuilder(Dialects.H2)
                .select().from("table").where().eq("id", "0123456789").offset(5).limit(10).build();
        assertEquals("select * from table where id = ? limit ? offset ?", select.getSql());
        assertArrayEquals(new Object[]{"0123456789", 10, 5}, select.getPreparedValues().toArray());

        select = new SelectBuilder(Dialects.H2)
                .select().from("table").where().eq("id", "0123456789").limit(10).build();
        assertEquals("select * from table where id = ? limit ?", select.getSql());
        assertArrayEquals(new Object[]{"0123456789", 10}, select.getPreparedValues().toArray());

        select = new SelectBuilder(Dialects.H2)
                .select().from("table").where().eq("id", "0123456789").forUpdate().offset(5).limit(10).build();
        assertEquals("select * from table where id = ? limit ? offset ? for update", select.getSql());
        assertArrayEquals(new Object[]{"0123456789", 10, 5}, select.getPreparedValues().toArray());

        select = new SelectBuilder(Dialects.H2)
                .select().from("table").where().eq("id", "0123456789").forUpdate().limit(10).build();
        assertEquals("select * from table where id = ? limit ? for update", select.getSql());
        assertArrayEquals(new Object[]{"0123456789", 10}, select.getPreparedValues().toArray());
    }

    @Test
    public void testSelectBuilderOffsetLimitCUBRID() {
        // same as MYSQLDialect
    }

    @Test
    public void testSelectBuilderOffsetLimitPostgreSQL() {
        // same as H2
    }

    @Test
    public void testSelectBuilderOffsetLimitSQLServer2012() {
        Builder select = new SelectBuilder(Dialects.SQLSERVER2012_PLUS)
                .select().from("table").where().eq("id", "0123456789").orderBy("id desc").offset(5).limit(10).build();
        assertEquals("select * from table where id = ? order by id desc offset ? rows fetch next ? rows only", select.getSql());
        assertArrayEquals(new Object[]{"0123456789", 5, 10}, select.getPreparedValues().toArray());

        select = new SelectBuilder(Dialects.SQLSERVER2012_PLUS)
                .select().from("table").where().eq("id", "0123456789").orderBy("id desc").limit(10).build();
        assertEquals("select * from table where id = ? order by id desc offset 0 rows fetch next ? rows only", select.getSql());
        assertArrayEquals(new Object[]{"0123456789", 10}, select.getPreparedValues().toArray());
    }

    @Test(expected = IllegalArgumentException.class)
    public void testSelectBuilderOffsetLimitSQLServer2012Exception() {
        Builder select = new SelectBuilder(Dialects.SQLSERVER2012_PLUS)
                .select().from("table").where().eq("id", "0123456789").offset(5).limit(10).build();
        assertEquals("select * from table where id = ? offset ? rows fetch next ? rows only", select.getSql());
        assertArrayEquals(new Object[]{"0123456789", 5, 10}, select.getPreparedValues().toArray());
    }

    @Test
<<<<<<< HEAD
    public void testSelectWithInBuilder() throws Exception {
        final Builder selectCondIn = new SelectBuilder()
=======
    public void testSelectWithInBuilder() {
        Builder selectCondIn = new SelectBuilder()
>>>>>>> 909ae20e
                .select("name").from("table_1").where().like("name", "%Edward%").build();
        Builder select = new SelectBuilder() {{
            select().from("table").where().in("name", selectCondIn).build();
        }};
        assertEquals("select * from table where name in (select name from table_1 where name like ?)", select.getSql());
        assertArrayEquals(new Object[]{"%Edward%"}, select.getPreparedValues().toArray());
    }

    @Test
    public void testSelectUnion() {
        Builder select = UnionSelectBuilder.union(
                new SelectBuilder().select("t_id as id", "t_name as name").from("table").where().eq("region", "Canton").build(),
                new SelectBuilder().select("id", "name").from("table_1").where().eq("region", "China").build()
        ).build();
        assertEquals("select * from ( select * from (select t_id as id, t_name as name from table where region = ?) t " +
                "union select * from (select id, name from table_1 where region = ?) t ) union_alias_", select.getSql());
        assertArrayEquals(new Object[]{"Canton", "China"}, select.getPreparedValues().toArray());

        select = UnionSelectBuilder.unionAll(
                new SelectBuilder().select("t_id as id", "t_name as name").from("table").where().eq("region", "Canton").build(),
                new SelectBuilder().select("id", "name").from("table_1").where().eq("region", "China").build()
        ).build();
        assertEquals("select * from ( select * from (select t_id as id, t_name as name from table where region = ?) t " +
                "union all select * from (select id, name from table_1 where region = ?) t ) union_alias_", select.getSql());
        assertArrayEquals(new Object[]{"Canton", "China"}, select.getPreparedValues().toArray());

        Builder oracleUnionBuilder = new UnionSelectBuilder(Dialects.ORACLE);
        Builder select1 = new SelectBuilder(Dialects.ORACLE);
        select1.select("col1", "col2", "col3").from("t_table").offset(20).limit(10).build();
        Builder select2 = new SelectBuilder(Dialects.ORACLE);
        select2.select("col1", "col2", "col3").from("t_table").build();
        oracleUnionBuilder.union(select1).union(select2).offset(10).limit(100).build();
        assertEquals("select * from (select source_.*, rownum rownumber_2_ from" +
                " ( select * from ( select * from (select * from (select source_.*, rownum rownumber_0_ from" +
                " ( select col1, col2, col3 from t_table ) source_ where rownum <= ?) where rownumber_0_ > ?) t" +
                " union" +
                " select * from (select oracle_alias_.*, rownum as rownumber_0_ from (select col1, col2, col3 from t_table) oracle_alias_) t ) union_alias_ )" +
                " source_ where rownum <= ?) where rownumber_2_ > ?", oracleUnionBuilder.getSql());
        assertArrayEquals(new Object[] {30, 20, 110, 10}, oracleUnionBuilder.getPreparedValues().toArray());

        Builder db2UnionBuilder = UnionSelectBuilder.union(Dialects.DB2,
                new SelectBuilder(Dialects.DB2).select("t_id as id", "t_name as name").from("table")
                        .where().eq("region", "Canton").offset(10).limit(20).build(),
                new SelectBuilder().select("id", "name").from("table_1").where().eq("region", "China").build()
        ).offset(10).limit(20).build();
        assertEquals("select * from" +
                " (select sub2_.*, rownumber() over(order by order of sub2_) as rownumber_2_ from" +
                " ( select * from ( select * from (select * from (select sub2_.*, rownumber() over(order by order of sub2_) as rownumber_0_" +
                " from ( select t_id as id, t_name as name from table where region = ? fetch first 30 rows only) as sub2_)" +
                " as db2_inner1_ where rownumber_0_ > 10 order by rownumber_0_) t" +
                " union select * from (select db2_alias_.*, rownumber() OVER (ORDER BY order of db2_alias_) AS rownumber_0_ from (select id, name from table_1 where region = ?) as db2_alias_) t )" +
                " fetch first 30 rows only) as sub2_) as db2_inner1_ where rownumber_2_ > 10 order by rownumber_2_", db2UnionBuilder.getSql());
        assertArrayEquals(new Object[] {"Canton", "China"}, db2UnionBuilder.getPreparedValues().toArray());

        Builder mysqlUnionBuilder = UnionSelectBuilder.union(Dialects.MYSQL,
                new SelectBuilder(Dialects.MYSQL).select("t_id as id", "t_name as name").from("table")
                        .where().eq("region", "Canton").offset(10).limit(20).build(),
                new SelectBuilder().select("id", "name").from("table_1").where().eq("region", "China").build()
        ).build();
        assertEquals("select * from ( select * from" +
                " (select t_id as id, t_name as name from table where region = ? limit ?,?) t" +
                " union" +
                " select * from (select id, name from table_1 where region = ?) t ) union_alias_", mysqlUnionBuilder.getSql());
        assertArrayEquals(new Object[] {"Canton", 10, 20, "China"}, mysqlUnionBuilder.getPreparedValues().toArray());
    }

    @Test(expected = IllegalArgumentException.class)
    public void testUnionException() {
        Builder select1 = new SelectBuilder(Dialects.ORACLE).select().from("t_table").where().eq("id", 1).offset(1).limit(10).build();
        Builder select2 = new SelectBuilder(Dialects.DB2).select().from("t_table").where().eq("id", 1).offset(1).limit(10).build();

        Builder unionBuilder = new UnionSelectBuilder(Dialects.ORACLE);
        unionBuilder.union(select1).union(select2).build();
    }

    @Test
    public void testBuilderValue() {
        Builder selectMaxAge = new SelectBuilder();
        selectMaxAge.select("max(age)").from("t_person").where().eq("class", "net engine 01").build();
        Builder select = new SelectBuilder();
        select.select("id", "age", "name", "class").from("t_person").where().like("name", "Lee%").and().eq("age", selectMaxAge).build();
        assertEquals("select id, age, name, class from t_person where name like ? and age = (select max(age) from t_person where class = ?)",
                select.getSql());
        assertArrayEquals(new Object[] {"Lee%", "net engine 01"}, select.getPreparedValues().toArray());
    }

    @Test
    public void testUpdateBuilder() {
        Builder update = new UpdateBuilder()
                .update("t_table")
                .set(
                        Cond.eq("name", "Edward"),
                        Cond.eq("age", 30),
                        Cond.eq("tall", 170)
                )
                .where()
                .like("id", "123%")
                .build();
        assertEquals("update t_table set name = ?,age = ?,tall = ? where id like ?", update.getSql());
        assertArrayEquals(new Object[]{"Edward", 30, 170, "123%"}, update.getPreparedValues().toArray());
    }

    @Test
    public void testInsertBuilder() {
        Builder insert = new InsertBuilder()
                .insert("t_table")
                .values(
                        Cond.eq("col1", "Edward"),
                        Cond.eq("col2", 170),
                        Cond.eq("col3", "1989-02-01")
                ).build();
        assertEquals("insert into t_table (col1,col2,col3) values(?,?,?)", insert.getSql());
        assertArrayEquals(new Object[]{"Edward", 170, "1989-02-01"}, insert.getPreparedValues().toArray());

        TestTable testTable = new TestTable();
        testTable.setTestId("test01");
        testTable.setCol1("test00");
        testTable.setCol2("123");
        insert = new InsertBuilder().insert("t_jsql_test").values(testTable).build();
        assertEquals("insert into t_jsql_test (test_id,t_col_1,t_col_2,order_num) values(?,?,?,?)", insert.getSql());
        assertArrayEquals(new Object[]{"test01", "test00", "123", 0}, insert.getPreparedValues().toArray());

        insert = new InsertBuilder()
                .insert("t_jsql_test", "col1", "col2")
                .values(new Object[] {"col1_value", "col2_value"})
                .build();
        assertEquals("insert into t_jsql_test (col1,col2) values(?,?)", insert.getSql());
        assertArrayEquals(new Object[]{"col1_value", "col2_value"}, insert.getPreparedValues().toArray());

        insert = new InsertBuilder()
                .insert("t_jsql_test")
                .values(Cond.eq("col1", "col1_value"), Cond.eq("col2", "col2_value"))
                .build();
        assertEquals("insert into t_jsql_test (col1,col2) values(?,?)", insert.getSql());
        assertArrayEquals(new Object[]{"col1_value", "col2_value"}, insert.getPreparedValues().toArray());

        List<Eq> list = new LinkedList<Eq>();
        list.add(Cond.eq("col1", "col1_value"));
        list.add(Cond.eq("col2", "col2_value"));
        insert = new InsertBuilder()
                .insert("t_jsql_test")
                .values(list)
                .build();
        assertEquals("insert into t_jsql_test (col1,col2) values(?,?)", insert.getSql());
        assertArrayEquals(new Object[]{"col1_value", "col2_value"}, insert.getPreparedValues().toArray());

        insert = new InsertBuilder()
                .insert("t_jsql_test", "col1", "col2")
                .select("col1", "col2").from("t_jsql_test_2").where().eq("name", "iCuter")
                .build();
        assertEquals("insert into t_jsql_test (col1,col2) select col1, col2 from t_jsql_test_2 where name = ?", insert.getSql());
        assertArrayEquals(new Object[]{"iCuter"}, insert.getPreparedValues().toArray());


    }

    @Test
    public void testBuilderSql() {
        Builder builder = new SelectBuilder().sql("select 1 from table where id = ?").value(123456789).build();
        assertEquals("select 1 from table where id = ?", builder.getSql());
        assertArrayEquals(new Object[]{ 123456789 }, builder.getPreparedValues().toArray());
    }

    @Test
    public void testDeleteBuilder() throws Exception {
        Builder delete = new DeleteBuilder().delete().from("t_table").where().eq("id", 123456789).build();
        assertEquals("delete from t_table where id = ?", delete.getSql());
        assertArrayEquals(new Object[]{ 123456789 }, delete.getPreparedValues().toArray());
    }

    @Test
    public void testAgainstInjection() {
        new SelectBuilder(Dialects.MARIADB)
                            .select("`col--` as `%alias%%``")
                            .from("`table#` `table@`")
                            .where().eq("`key`", "value")
                            .build();
        new UpdateBuilder(Dialects.ORACLE).update("\"table%\"");
    }

    @Test
    public void testInjectionException() {
        TestUtils.assertThrows(IllegalArgumentException.class, () ->
                new SelectBuilder(Dialects.MARIADB).select("col-- as %alias%%").build());
        TestUtils.assertThrows(IllegalArgumentException.class, () ->
                new UpdateBuilder(Dialects.MARIADB).update("alias%%").build());
        TestUtils.assertThrows(IllegalArgumentException.class, () ->
                new SelectBuilder(Dialects.MARIADB).select("col as alias").from("table# table@").build());
        TestUtils.assertThrows(IllegalArgumentException.class, () ->
                new SelectBuilder(Dialects.MARIADB)
                        .select("col as alias")
                        .from("table table2")
                        .where().eq("key@", "value")
                        .build());
        TestUtils.assertThrows(IllegalArgumentException.class, () ->
                new SelectBuilder(Dialects.MARIADB)
                            .select("col as alias")
                            .from("table table2")
                            .where().eq("key", "value")
                            .orderBy("key--")
                            .build());
    }

    @Test
    public void testAgainstInjectionWhere() {
        new SelectBuilder(Dialects.MARIADB)
                .select("col as alias")
                .from("table table2")
                .where().eq("`key@`", "value")
                .build();
    }

    @Test
    public void testInjectionOrderBy2() {
        new SelectBuilder(Dialects.MARIADB)
                            .select("col as alias")
                            .from("table table2")
                            .where().eq("key", "value")
                            .orderBy("`key--`")
                            .build();
    }
    @Test
    public void testInjectionGroupBy2() {
        new SelectBuilder(Dialects.MARIADB)
                            .select("col as alias")
                            .from("table table2")
                            .where().eq("key", "value")
                            .groupBy("`key--`")
                            .build();
    }
    @Test
    public void testInjectionConditionVar2() {
        new SelectBuilder(Dialects.MARIADB)
                .select("col as alias")
                .from("table table2")
                .where().var("key", "`value--`")
                .build();
    }
    @Test
    public void testInjectionGroupBy() {
        TestUtils.assertThrows(IllegalArgumentException.class, () ->
                new SelectBuilder(Dialects.MARIADB)
                        .select("col as alias")
                        .from("table table2")
                        .where().eq("key", "value")
                        .groupBy("key--")
                        .build());
        TestUtils.assertThrows(IllegalArgumentException.class, () ->
                new SelectBuilder(Dialects.MARIADB)
                        .select("col as alias")
                        .from("table")
                        .forUpdate("update-col--")
                        .build());
        TestUtils.assertThrows(IllegalArgumentException.class, () ->
                new SelectBuilder(Dialects.MARIADB)
                        .select("col as alias")
                        .from("table table2")
                        .where().var("key", "value--")
                        .build());
        TestUtils.assertThrows(IllegalArgumentException.class, () -> new SelectBuilder().select("col as alias--").from("table"));
        TestUtils.assertThrows(IllegalArgumentException.class, () -> new SelectBuilder().select("col").from("table as t--table"));
        TestUtils.assertThrows(IllegalArgumentException.class, () ->
                new SelectBuilder().select("col").from("table").where().eq("key/%", "value"));
        TestUtils.assertThrows(IllegalArgumentException.class, () -> new InsertBuilder().insert("table--"));
        TestUtils.assertThrows(IllegalArgumentException.class, () -> new InsertBuilder().insert("table", "col1", "col2--"));
    }

    @Test
    public void testSelectException() {
        TestUtils.assertThrows(UnsupportedOperationException.class, () -> new SelectBuilder().update("t_table"));
        TestUtils.assertThrows(UnsupportedOperationException.class, () -> new UpdateBuilder().forUpdate());
        TestUtils.assertThrows(UnsupportedOperationException.class, () -> new InsertBuilder().delete());
        TestUtils.assertThrows(UnsupportedOperationException.class, () -> new DeleteBuilder().set(Cond.eq("id", "test")));
    }
}<|MERGE_RESOLUTION|>--- conflicted
+++ resolved
@@ -1,5 +1,6 @@
 package cn.icuter.jsql.builder;
 
+import cn.icuter.jsql.ExceptionOperation;
 import cn.icuter.jsql.TestTable;
 import cn.icuter.jsql.TestUtils;
 import cn.icuter.jsql.condition.Cond;
@@ -8,8 +9,6 @@
 import cn.icuter.jsql.dialect.Dialects;
 import org.junit.Test;
 
-import java.util.Arrays;
-import java.util.Collections;
 import java.util.LinkedList;
 import java.util.List;
 
@@ -376,13 +375,8 @@
     }
 
     @Test
-<<<<<<< HEAD
     public void testSelectWithInBuilder() throws Exception {
         final Builder selectCondIn = new SelectBuilder()
-=======
-    public void testSelectWithInBuilder() {
-        Builder selectCondIn = new SelectBuilder()
->>>>>>> 909ae20e
                 .select("name").from("table_1").where().like("name", "%Edward%").build();
         Builder select = new SelectBuilder() {{
             select().from("table").where().in("name", selectCondIn).build();
@@ -565,25 +559,45 @@
 
     @Test
     public void testInjectionException() {
-        TestUtils.assertThrows(IllegalArgumentException.class, () ->
-                new SelectBuilder(Dialects.MARIADB).select("col-- as %alias%%").build());
-        TestUtils.assertThrows(IllegalArgumentException.class, () ->
-                new UpdateBuilder(Dialects.MARIADB).update("alias%%").build());
-        TestUtils.assertThrows(IllegalArgumentException.class, () ->
-                new SelectBuilder(Dialects.MARIADB).select("col as alias").from("table# table@").build());
-        TestUtils.assertThrows(IllegalArgumentException.class, () ->
+        TestUtils.assertThrows(IllegalArgumentException.class, new ExceptionOperation() {
+            @Override
+            public void operate() throws Throwable {
+                new SelectBuilder(Dialects.MARIADB).select("col-- as %alias%%").build();
+            }
+        });
+        TestUtils.assertThrows(IllegalArgumentException.class, new ExceptionOperation() {
+            @Override
+            public void operate() throws Throwable {
+                new UpdateBuilder(Dialects.MARIADB).update("alias%%").build();
+            }
+        });
+        TestUtils.assertThrows(IllegalArgumentException.class, new ExceptionOperation() {
+            @Override
+            public void operate() throws Throwable {
+                new SelectBuilder(Dialects.MARIADB).select("col as alias").from("table# table@").build();
+            }
+        });
+        TestUtils.assertThrows(IllegalArgumentException.class, new ExceptionOperation() {
+            @Override
+            public void operate() throws Throwable {
                 new SelectBuilder(Dialects.MARIADB)
                         .select("col as alias")
                         .from("table table2")
                         .where().eq("key@", "value")
-                        .build());
-        TestUtils.assertThrows(IllegalArgumentException.class, () ->
+                        .build();
+            }
+        });
+        TestUtils.assertThrows(IllegalArgumentException.class, new ExceptionOperation() {
+            @Override
+            public void operate() throws Throwable {
                 new SelectBuilder(Dialects.MARIADB)
-                            .select("col as alias")
-                            .from("table table2")
-                            .where().eq("key", "value")
-                            .orderBy("key--")
-                            .build());
+                        .select("col as alias")
+                        .from("table table2")
+                        .where().eq("key", "value")
+                        .orderBy("key--")
+                        .build();
+            }
+        });
     }
 
     @Test
@@ -623,38 +637,94 @@
     }
     @Test
     public void testInjectionGroupBy() {
-        TestUtils.assertThrows(IllegalArgumentException.class, () ->
+        TestUtils.assertThrows(IllegalArgumentException.class, new ExceptionOperation() {
+            @Override
+            public void operate() throws Throwable {
                 new SelectBuilder(Dialects.MARIADB)
                         .select("col as alias")
                         .from("table table2")
                         .where().eq("key", "value")
                         .groupBy("key--")
-                        .build());
-        TestUtils.assertThrows(IllegalArgumentException.class, () ->
+                        .build();
+            }
+        });
+        TestUtils.assertThrows(IllegalArgumentException.class, new ExceptionOperation() {
+            @Override
+            public void operate() throws Throwable {
                 new SelectBuilder(Dialects.MARIADB)
                         .select("col as alias")
                         .from("table")
                         .forUpdate("update-col--")
-                        .build());
-        TestUtils.assertThrows(IllegalArgumentException.class, () ->
+                        .build();
+            }
+        });
+        TestUtils.assertThrows(IllegalArgumentException.class, new ExceptionOperation() {
+            @Override
+            public void operate() throws Throwable {
                 new SelectBuilder(Dialects.MARIADB)
                         .select("col as alias")
                         .from("table table2")
                         .where().var("key", "value--")
-                        .build());
-        TestUtils.assertThrows(IllegalArgumentException.class, () -> new SelectBuilder().select("col as alias--").from("table"));
-        TestUtils.assertThrows(IllegalArgumentException.class, () -> new SelectBuilder().select("col").from("table as t--table"));
-        TestUtils.assertThrows(IllegalArgumentException.class, () ->
-                new SelectBuilder().select("col").from("table").where().eq("key/%", "value"));
-        TestUtils.assertThrows(IllegalArgumentException.class, () -> new InsertBuilder().insert("table--"));
-        TestUtils.assertThrows(IllegalArgumentException.class, () -> new InsertBuilder().insert("table", "col1", "col2--"));
+                        .build();
+            }
+        });
+        TestUtils.assertThrows(IllegalArgumentException.class, new ExceptionOperation() {
+            @Override
+            public void operate() throws Throwable {
+                new SelectBuilder().select("col as alias--").from("table");
+            }
+        });
+        TestUtils.assertThrows(IllegalArgumentException.class, new ExceptionOperation() {
+            @Override
+            public void operate() throws Throwable {
+                new SelectBuilder().select("col").from("table as t--table");
+            }
+        });
+        TestUtils.assertThrows(IllegalArgumentException.class, new ExceptionOperation() {
+            @Override
+            public void operate() throws Throwable {
+                new SelectBuilder().select("col").from("table").where().eq("key/%", "value");
+            }
+        });
+        TestUtils.assertThrows(IllegalArgumentException.class, new ExceptionOperation() {
+            @Override
+            public void operate() throws Throwable {
+                new InsertBuilder().insert("table--");
+            }
+        });
+        TestUtils.assertThrows(IllegalArgumentException.class, new ExceptionOperation() {
+            @Override
+            public void operate() throws Throwable {
+                new InsertBuilder().insert("table", "col1", "col2--");
+            }
+        });
     }
 
     @Test
     public void testSelectException() {
-        TestUtils.assertThrows(UnsupportedOperationException.class, () -> new SelectBuilder().update("t_table"));
-        TestUtils.assertThrows(UnsupportedOperationException.class, () -> new UpdateBuilder().forUpdate());
-        TestUtils.assertThrows(UnsupportedOperationException.class, () -> new InsertBuilder().delete());
-        TestUtils.assertThrows(UnsupportedOperationException.class, () -> new DeleteBuilder().set(Cond.eq("id", "test")));
+        TestUtils.assertThrows(UnsupportedOperationException.class, new ExceptionOperation() {
+            @Override
+            public void operate() throws Throwable {
+                new SelectBuilder().update("t_table");
+            }
+        });
+        TestUtils.assertThrows(UnsupportedOperationException.class, new ExceptionOperation() {
+            @Override
+            public void operate() throws Throwable {
+                new UpdateBuilder().forUpdate();
+            }
+        });
+        TestUtils.assertThrows(UnsupportedOperationException.class, new ExceptionOperation() {
+            @Override
+            public void operate() throws Throwable {
+                new InsertBuilder().delete();
+            }
+        });
+        TestUtils.assertThrows(UnsupportedOperationException.class, new ExceptionOperation() {
+            @Override
+            public void operate() throws Throwable {
+                new DeleteBuilder().set(Cond.eq("id", "test"));
+            }
+        });
     }
 }