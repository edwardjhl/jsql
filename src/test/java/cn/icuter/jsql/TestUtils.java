--- conflicted
+++ resolved
@@ -24,23 +24,17 @@
         String dbType = System.getProperty(TestUtils.DB_TYPE_KEY, DEFAULT_DB_TYPE);
         String icuterHome = System.getenv("ICUTER_HOME"); // only for test
         File jdbcPropFile = new File(icuterHome, String.format("conf/%s.properties", dbType.toLowerCase()));
-<<<<<<< HEAD
         InputStream in = null;
         try {
             try {
                 in = new FileInputStream(jdbcPropFile);
                 properties.load(in);
-                return new JSQLDataSource(properties);
+                return JSQLDataSource.newDataSourceBuilder().addProperties(properties).build();
             } finally {
                 if (in != null) {
                     in.close();
                 }
             }
-=======
-        try (InputStream in = new FileInputStream(jdbcPropFile)) {
-            properties.load(in);
-            return JSQLDataSource.newDataSourceBuilder().addProperties(properties).build();
->>>>>>> 909ae20e
         } catch (IOException e) {
             throw new IllegalArgumentException(e);
         }
