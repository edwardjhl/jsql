package cn.icuter.jsql.data;

import org.junit.Assert;
import org.junit.Test;

import java.io.InputStream;
import java.nio.charset.StandardCharsets;
import java.sql.SQLException;
import java.util.Arrays;

/**
 * @author edward
 * @since 2019-02-09
 */
public class JSQLBlobTest {
    private static final String SRC = "test jsql blob";
    @Test
    public void getBytes() throws Exception {
        JSQLBlob blob = new JSQLBlob(SRC.getBytes(StandardCharsets.UTF_8));
        String getString = new String(blob.getBytes(1, (int) blob.length()), StandardCharsets.UTF_8);
        Assert.assertEquals(SRC, getString);

        int pos = 6;
        int len = 4;
        byte[] subBytes = blob.getBytes(pos, len);
        Assert.assertEquals(SRC.substring(pos - 1, pos - 1 + len), new String(subBytes, StandardCharsets.UTF_8));
    }

    @Test
    public void getBinaryStream() throws Exception {
        JSQLBlob blob = new JSQLBlob(SRC.getBytes(StandardCharsets.UTF_8));
        byte[] bytesFromStr = SRC.getBytes(StandardCharsets.UTF_8);
        int i = 0;
        InputStream in = blob.getBinaryStream();
        try {
            int read;
            while ((read = in.read()) != -1) {
                Assert.assertEquals(bytesFromStr[i++], read);
            }
        } finally {
            in.close();
        }
        i = 0;
        int pos = 6;
        int len = 4;
<<<<<<< HEAD
        in = blob.getBinaryStream(pos, len);
        try {
            byte[] subBytes = SRC.substring(pos - 1, pos - 1 + len).getBytes();
=======
        try (InputStream in = blob.getBinaryStream(pos, len)) {
            byte[] subBytes = SRC.substring(pos - 1, pos - 1 + len).getBytes(StandardCharsets.UTF_8);
>>>>>>> 15f8c8fa
            int read;
            while ((read = in.read()) != -1) {
                Assert.assertEquals(subBytes[i++], read);
            }
        } finally {
            in.close();
        }
    }

    @Test
    public void position() throws Exception {
        JSQLBlob blob = new JSQLBlob(SRC.getBytes(StandardCharsets.UTF_8));
        int begin = 5;
        int end = 9;
        String subSrc = SRC.substring(begin, end);
        long pos = blob.position(subSrc.getBytes(StandardCharsets.UTF_8), 1L);
        Assert.assertEquals(begin + 1, pos);

        pos = blob.position(subSrc.getBytes(StandardCharsets.UTF_8), begin + 1);
        Assert.assertEquals(1L, pos);

        pos = blob.position(subSrc.getBytes(StandardCharsets.UTF_8), begin + 2);
        Assert.assertEquals(-1L, pos);

        pos = blob.position("not exist".getBytes(StandardCharsets.UTF_8), 1L);
        Assert.assertEquals(-1L, pos);

        pos = blob.position(new JSQLBlob(subSrc.getBytes(StandardCharsets.UTF_8)), 1L);
        Assert.assertEquals(begin + 1, pos);
    }

    @Test
    public void setBytes() throws Exception {
        byte[] testBytes = "icuter".getBytes(StandardCharsets.UTF_8);
        JSQLBlob blob = new JSQLBlob(SRC.getBytes(StandardCharsets.UTF_8));
        int position = 1;
        int written = blob.setBytes(position, testBytes);
        Assert.assertEquals(testBytes.length, written);

        byte[] bytes = blob.getBytes(position, testBytes.length);
        Assert.assertArrayEquals(testBytes, bytes);

        blob = new JSQLBlob(SRC.getBytes(StandardCharsets.UTF_8));
        position = 6;
        written = blob.setBytes(position, testBytes);
        Assert.assertEquals(testBytes.length, written);

        bytes = blob.getBytes(position, testBytes.length);
        Assert.assertArrayEquals(testBytes, bytes);

        blob = new JSQLBlob(SRC.getBytes(StandardCharsets.UTF_8));
        position = (int) blob.length() + 1; // append at last
        written = blob.setBytes(position, testBytes);
        Assert.assertEquals(testBytes.length, written);

        bytes = blob.getBytes(position, testBytes.length);
        Assert.assertArrayEquals(testBytes, bytes);
    }

    @Test
    public void setBinaryStream() throws Exception {
        // tested from setBytes()
    }

    @Test
    public void truncate() throws Exception {
        JSQLBlob blob = new JSQLBlob(SRC.getBytes(StandardCharsets.UTF_8));
        int removeLen = 5;
        blob.truncate(blob.length() - removeLen);
        Assert.assertEquals(blob.length(), SRC.getBytes(StandardCharsets.UTF_8).length - removeLen);
        Assert.assertArrayEquals(blob.getBytes(1, (int) blob.length()),
                Arrays.copyOfRange(SRC.getBytes(StandardCharsets.UTF_8), 0,
                        SRC.getBytes(StandardCharsets.UTF_8).length - removeLen));
    }

    @Test(expected = SQLException.class)
    public void getBytesException() throws SQLException {
        JSQLBlob blob = new JSQLBlob(SRC.getBytes(StandardCharsets.UTF_8));
        blob.getBytes(0, (int) blob.length());
    }

    @Test(expected = SQLException.class)
    public void getBinaryStreamException() throws SQLException {
        JSQLBlob blob = new JSQLBlob(SRC.getBytes(StandardCharsets.UTF_8));
        blob.getBinaryStream(0, blob.length());
    }

    @Test(expected = SQLException.class)
    public void positionException() throws SQLException {
        JSQLBlob blob = new JSQLBlob(SRC.getBytes(StandardCharsets.UTF_8));
        blob.position("test".getBytes(StandardCharsets.UTF_8), 0);
    }

    @Test(expected = SQLException.class)
    public void positionException2() throws SQLException {
        JSQLBlob blob = new JSQLBlob(SRC.getBytes(StandardCharsets.UTF_8));
        blob.position(new JSQLBlob("test".getBytes(StandardCharsets.UTF_8)), 0);
    }

    @Test(expected = SQLException.class)
    public void positionException3() throws SQLException {
        JSQLBlob blob = new JSQLBlob(SRC.getBytes(StandardCharsets.UTF_8));
        JSQLBlob searchBlob = new JSQLBlob("test".getBytes(StandardCharsets.UTF_8));
        blob.position(searchBlob, blob.length() + 2);
    }

    @Test(expected = SQLException.class)
    public void setBytesException() throws SQLException {
        JSQLBlob blob = new JSQLBlob(SRC.getBytes(StandardCharsets.UTF_8));
        blob.setBytes(0, "icuter".getBytes(StandardCharsets.UTF_8));
    }

    @Test(expected = SQLException.class)
    public void setBytesException2() throws SQLException {
        JSQLBlob blob = new JSQLBlob(SRC.getBytes(StandardCharsets.UTF_8));
        blob.setBytes(0, "icuter".getBytes(StandardCharsets.UTF_8), 2, 2);
    }
}<|MERGE_RESOLUTION|>--- conflicted
+++ resolved
@@ -4,7 +4,7 @@
 import org.junit.Test;
 
 import java.io.InputStream;
-import java.nio.charset.StandardCharsets;
+import java.io.UnsupportedEncodingException;
 import java.sql.SQLException;
 import java.util.Arrays;
 
@@ -16,20 +16,20 @@
     private static final String SRC = "test jsql blob";
     @Test
     public void getBytes() throws Exception {
-        JSQLBlob blob = new JSQLBlob(SRC.getBytes(StandardCharsets.UTF_8));
-        String getString = new String(blob.getBytes(1, (int) blob.length()), StandardCharsets.UTF_8);
+        JSQLBlob blob = new JSQLBlob(SRC.getBytes("UTF-8"));
+        String getString = new String(blob.getBytes(1, (int) blob.length()), "UTF-8");
         Assert.assertEquals(SRC, getString);
 
         int pos = 6;
         int len = 4;
         byte[] subBytes = blob.getBytes(pos, len);
-        Assert.assertEquals(SRC.substring(pos - 1, pos - 1 + len), new String(subBytes, StandardCharsets.UTF_8));
+        Assert.assertEquals(SRC.substring(pos - 1, pos - 1 + len), new String(subBytes, "UTF-8"));
     }
 
     @Test
     public void getBinaryStream() throws Exception {
-        JSQLBlob blob = new JSQLBlob(SRC.getBytes(StandardCharsets.UTF_8));
-        byte[] bytesFromStr = SRC.getBytes(StandardCharsets.UTF_8);
+        JSQLBlob blob = new JSQLBlob(SRC.getBytes("UTF-8"));
+        byte[] bytesFromStr = SRC.getBytes("UTF-8");
         int i = 0;
         InputStream in = blob.getBinaryStream();
         try {
@@ -43,14 +43,9 @@
         i = 0;
         int pos = 6;
         int len = 4;
-<<<<<<< HEAD
         in = blob.getBinaryStream(pos, len);
         try {
-            byte[] subBytes = SRC.substring(pos - 1, pos - 1 + len).getBytes();
-=======
-        try (InputStream in = blob.getBinaryStream(pos, len)) {
-            byte[] subBytes = SRC.substring(pos - 1, pos - 1 + len).getBytes(StandardCharsets.UTF_8);
->>>>>>> 15f8c8fa
+            byte[] subBytes = SRC.substring(pos - 1, pos - 1 + len).getBytes("UTF-8");
             int read;
             while ((read = in.read()) != -1) {
                 Assert.assertEquals(subBytes[i++], read);
@@ -62,30 +57,30 @@
 
     @Test
     public void position() throws Exception {
-        JSQLBlob blob = new JSQLBlob(SRC.getBytes(StandardCharsets.UTF_8));
+        JSQLBlob blob = new JSQLBlob(SRC.getBytes("UTF-8"));
         int begin = 5;
         int end = 9;
         String subSrc = SRC.substring(begin, end);
-        long pos = blob.position(subSrc.getBytes(StandardCharsets.UTF_8), 1L);
+        long pos = blob.position(subSrc.getBytes("UTF-8"), 1L);
         Assert.assertEquals(begin + 1, pos);
 
-        pos = blob.position(subSrc.getBytes(StandardCharsets.UTF_8), begin + 1);
+        pos = blob.position(subSrc.getBytes("UTF-8"), begin + 1);
         Assert.assertEquals(1L, pos);
 
-        pos = blob.position(subSrc.getBytes(StandardCharsets.UTF_8), begin + 2);
+        pos = blob.position(subSrc.getBytes("UTF-8"), begin + 2);
         Assert.assertEquals(-1L, pos);
 
-        pos = blob.position("not exist".getBytes(StandardCharsets.UTF_8), 1L);
+        pos = blob.position("not exist".getBytes("UTF-8"), 1L);
         Assert.assertEquals(-1L, pos);
 
-        pos = blob.position(new JSQLBlob(subSrc.getBytes(StandardCharsets.UTF_8)), 1L);
+        pos = blob.position(new JSQLBlob(subSrc.getBytes("UTF-8")), 1L);
         Assert.assertEquals(begin + 1, pos);
     }
 
     @Test
     public void setBytes() throws Exception {
-        byte[] testBytes = "icuter".getBytes(StandardCharsets.UTF_8);
-        JSQLBlob blob = new JSQLBlob(SRC.getBytes(StandardCharsets.UTF_8));
+        byte[] testBytes = "icuter".getBytes("UTF-8");
+        JSQLBlob blob = new JSQLBlob(SRC.getBytes("UTF-8"));
         int position = 1;
         int written = blob.setBytes(position, testBytes);
         Assert.assertEquals(testBytes.length, written);
@@ -93,7 +88,7 @@
         byte[] bytes = blob.getBytes(position, testBytes.length);
         Assert.assertArrayEquals(testBytes, bytes);
 
-        blob = new JSQLBlob(SRC.getBytes(StandardCharsets.UTF_8));
+        blob = new JSQLBlob(SRC.getBytes("UTF-8"));
         position = 6;
         written = blob.setBytes(position, testBytes);
         Assert.assertEquals(testBytes.length, written);
@@ -101,7 +96,7 @@
         bytes = blob.getBytes(position, testBytes.length);
         Assert.assertArrayEquals(testBytes, bytes);
 
-        blob = new JSQLBlob(SRC.getBytes(StandardCharsets.UTF_8));
+        blob = new JSQLBlob(SRC.getBytes("UTF-8"));
         position = (int) blob.length() + 1; // append at last
         written = blob.setBytes(position, testBytes);
         Assert.assertEquals(testBytes.length, written);
@@ -117,55 +112,55 @@
 
     @Test
     public void truncate() throws Exception {
-        JSQLBlob blob = new JSQLBlob(SRC.getBytes(StandardCharsets.UTF_8));
+        JSQLBlob blob = new JSQLBlob(SRC.getBytes("UTF-8"));
         int removeLen = 5;
         blob.truncate(blob.length() - removeLen);
-        Assert.assertEquals(blob.length(), SRC.getBytes(StandardCharsets.UTF_8).length - removeLen);
+        Assert.assertEquals(blob.length(), SRC.getBytes("UTF-8").length - removeLen);
         Assert.assertArrayEquals(blob.getBytes(1, (int) blob.length()),
-                Arrays.copyOfRange(SRC.getBytes(StandardCharsets.UTF_8), 0,
-                        SRC.getBytes(StandardCharsets.UTF_8).length - removeLen));
+                Arrays.copyOfRange(SRC.getBytes("UTF-8"), 0,
+                        SRC.getBytes("UTF-8").length - removeLen));
     }
 
     @Test(expected = SQLException.class)
-    public void getBytesException() throws SQLException {
-        JSQLBlob blob = new JSQLBlob(SRC.getBytes(StandardCharsets.UTF_8));
+    public void getBytesException() throws SQLException, UnsupportedEncodingException {
+        JSQLBlob blob = new JSQLBlob(SRC.getBytes("UTF-8"));
         blob.getBytes(0, (int) blob.length());
     }
 
     @Test(expected = SQLException.class)
-    public void getBinaryStreamException() throws SQLException {
-        JSQLBlob blob = new JSQLBlob(SRC.getBytes(StandardCharsets.UTF_8));
+    public void getBinaryStreamException() throws SQLException, UnsupportedEncodingException {
+        JSQLBlob blob = new JSQLBlob(SRC.getBytes("UTF-8"));
         blob.getBinaryStream(0, blob.length());
     }
 
     @Test(expected = SQLException.class)
-    public void positionException() throws SQLException {
-        JSQLBlob blob = new JSQLBlob(SRC.getBytes(StandardCharsets.UTF_8));
-        blob.position("test".getBytes(StandardCharsets.UTF_8), 0);
+    public void positionException() throws SQLException, UnsupportedEncodingException {
+        JSQLBlob blob = new JSQLBlob(SRC.getBytes("UTF-8"));
+        blob.position("test".getBytes("UTF-8"), 0);
     }
 
     @Test(expected = SQLException.class)
-    public void positionException2() throws SQLException {
-        JSQLBlob blob = new JSQLBlob(SRC.getBytes(StandardCharsets.UTF_8));
-        blob.position(new JSQLBlob("test".getBytes(StandardCharsets.UTF_8)), 0);
+    public void positionException2() throws SQLException, UnsupportedEncodingException {
+        JSQLBlob blob = new JSQLBlob(SRC.getBytes("UTF-8"));
+        blob.position(new JSQLBlob("test".getBytes("UTF-8")), 0);
     }
 
     @Test(expected = SQLException.class)
-    public void positionException3() throws SQLException {
-        JSQLBlob blob = new JSQLBlob(SRC.getBytes(StandardCharsets.UTF_8));
-        JSQLBlob searchBlob = new JSQLBlob("test".getBytes(StandardCharsets.UTF_8));
+    public void positionException3() throws SQLException, UnsupportedEncodingException {
+        JSQLBlob blob = new JSQLBlob(SRC.getBytes("UTF-8"));
+        JSQLBlob searchBlob = new JSQLBlob("test".getBytes("UTF-8"));
         blob.position(searchBlob, blob.length() + 2);
     }
 
     @Test(expected = SQLException.class)
-    public void setBytesException() throws SQLException {
-        JSQLBlob blob = new JSQLBlob(SRC.getBytes(StandardCharsets.UTF_8));
-        blob.setBytes(0, "icuter".getBytes(StandardCharsets.UTF_8));
+    public void setBytesException() throws SQLException, UnsupportedEncodingException {
+        JSQLBlob blob = new JSQLBlob(SRC.getBytes("UTF-8"));
+        blob.setBytes(0, "icuter".getBytes("UTF-8"));
     }
 
     @Test(expected = SQLException.class)
-    public void setBytesException2() throws SQLException {
-        JSQLBlob blob = new JSQLBlob(SRC.getBytes(StandardCharsets.UTF_8));
-        blob.setBytes(0, "icuter".getBytes(StandardCharsets.UTF_8), 2, 2);
+    public void setBytesException2() throws SQLException, UnsupportedEncodingException {
+        JSQLBlob blob = new JSQLBlob(SRC.getBytes("UTF-8"));
+        blob.setBytes(0, "icuter".getBytes("UTF-8"), 2, 2);
     }
 }